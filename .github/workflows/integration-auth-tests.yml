--- conflicted
+++ resolved
@@ -72,11 +72,7 @@
         if: ${{ matrix.auth-provider == 'oauth2_token' }}
         run: |
           run_dir=$(mktemp -d)
-<<<<<<< HEAD
-          cat <<'EOF' > $run_dir/config.yaml
-=======
-          cat <<EOF > $run_dir/run.yaml
->>>>>>> 6ad5fb55
+          cat <<EOF > $run_dir/config.yaml
           version: '2'
           image_name: kube
           apis: []
